--- conflicted
+++ resolved
@@ -58,21 +58,12 @@
     drwxr-xr-x.  5 alex   dps 4.0K Nov 18 15:14 cmake-3.6.1/
         ...
     $ ls -l MyAwesomeProject/third_party
-<<<<<<< HEAD
-    lrwxrwxrwx. 1 alex dps   47 Nov 22 13:17 autoconf-latest -> /home/alex/libs/autoconf-2.68/
-    lrwxrwxrwx. 1 alex dps   47 Nov 22 13:17 automake-latest -> /home/alex/libs/automake-1.15/
-    lrwxrwxrwx. 1 alex dps   47 Nov 22 13:17 binutils-latest -> /home/alex/libs/binutils-2.27/
-    lrwxrwxrwx. 1 alex dps   45 Nov 22 13:17 bison-latest -> /home/alex/libs/bison-3.0.4/
-    lrwxrwxrwx. 1 alex dps   46 Nov 22 13:17 boost-latest -> /home/alex/libs/boost-1.59.0/
-    lrwxrwxrwx. 1 alex dps   45 Nov 22 13:17 cmake-latest -> /home/alex/libs/cmake-3.2.1/
-=======
-    lrwxrwxrwx. 1 alex dps   47 Nov 22 13:17 autoconf -> /home/alex/third_party_libs/autoconf-2.68/
-    lrwxrwxrwx. 1 alex dps   47 Nov 22 13:17 automake -> /home/alex/third_party_libs/automake-1.15/
-    lrwxrwxrwx. 1 alex dps   47 Nov 22 13:17 binutils -> /home/alex/third_party_libs/binutils-2.27/
-    lrwxrwxrwx. 1 alex dps   45 Nov 22 13:17 bison -> /home/alex/third_party_libs/bison-3.0.4/
-    lrwxrwxrwx. 1 alex dps   46 Nov 22 13:17 boost -> /home/alex/third_party_libs/boost-1.59.0/
-    lrwxrwxrwx. 1 alex dps   45 Nov 22 13:17 cmake -> /home/alex/third_party_libs/cmake-3.2.1/
->>>>>>> bd5fa809
+    lrwxrwxrwx. 1 alex dps   47 Nov 22 13:17 autoconf-latest -> /home/alex/third_party_libs/autoconf-2.68/
+    lrwxrwxrwx. 1 alex dps   47 Nov 22 13:17 automake-latest -> /home/alex/third_party_libs/automake-1.15/
+    lrwxrwxrwx. 1 alex dps   47 Nov 22 13:17 binutils-latest -> /home/alex/third_party_libs/binutils-2.27/
+    lrwxrwxrwx. 1 alex dps   45 Nov 22 13:17 bison-latest -> /home/alex/third_party_libs/bison-3.0.4/
+    lrwxrwxrwx. 1 alex dps   46 Nov 22 13:17 boost-latest -> /home/alex/third_party_libs/boost-1.59.0/
+    lrwxrwxrwx. 1 alex dps   45 Nov 22 13:17 cmake-latest -> /home/alex/third_party_libs/cmake-3.2.1/
         ...
 
 The `third_party_linker` can create these symlinks for you, it uses the same
