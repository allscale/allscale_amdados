# %PROJECT%

Description goes here...

## Installation

### Dependencies

Ensure you have GCC 5 installed and set as your default C/C++ compiler. Next
run the following commands. More details can be found in
`scripts/dependencies`.

    $ scripts/dependencies/installer
    $ scripts/dependencies/third_party_linker

### Configuration

Following options can be supplied to CMake

| Option              | Values          |
| ------------------- | --------------- |
| -DCMAKE_BUILD_TYPE  | Release / Debug |
| -DBUILD_SHARED_LIBS | ON / OFF        |
| -DBUILD_TESTS       | ON / OFF        |
| -DBUILD_DOCS        | ON / OFF        |
| -DUSE_ASSERT        | ON / OFF        |
<<<<<<< HEAD
| -DUSE_ALLSCALECC    | ON / OFF        |
=======
| -DUSE_VALGRIND      | ON / OFF        |
>>>>>>> 977dcd41
| -DTHIRD_PARTY_DIR   | \<path\>        |

### Building / Testing

    $ mkdir build
    $ cd build
    $ ../third_party/cmake-latest/bin/cmake ..
    $ make
    $ make test

## Development

### Executable Bit

When working on Windows via SMB share, consider setting following Git setting.

    $ git config core.filemode false

### Licensor

A script, together with a Git hook, is provided to automatically add a license
header to each source file upon commit. See `scripts/license`.

### Visual Studio Solution

    $ cmake -G "Visual Studio 14 Win64" -DBUILD_SHARED_LIBS=OFF Z:\path\to\project

Add path for third-party libraries when needed.<|MERGE_RESOLUTION|>--- conflicted
+++ resolved
@@ -24,11 +24,8 @@
 | -DBUILD_TESTS       | ON / OFF        |
 | -DBUILD_DOCS        | ON / OFF        |
 | -DUSE_ASSERT        | ON / OFF        |
-<<<<<<< HEAD
+| -DUSE_VALGRIND      | ON / OFF        |
 | -DUSE_ALLSCALECC    | ON / OFF        |
-=======
-| -DUSE_VALGRIND      | ON / OFF        |
->>>>>>> 977dcd41
 | -DTHIRD_PARTY_DIR   | \<path\>        |
 
 ### Building / Testing
