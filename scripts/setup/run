--- conflicted
+++ resolved
@@ -29,11 +29,7 @@
 project="$1"
 shift
 
-<<<<<<< HEAD
-if [[ $(head -n1 "$TGT/README.md") == "# Allscale SDK Template" ]]; then
-=======
 if [[ ! -d "$TGT/code" ]]; then
->>>>>>> 9ee73f5a
 	# setup README
 	render_template "$DIR/README.md.tpl" "$TGT/README.md"
 
