//-----------------------------------------------------------------------------
// Author    : Albert Akhriev, albert_akhriev@ie.ibm.com
//             Fearghal O'Donncha, feardonn@ie.ibm.com
// Copyright : IBM Research Ireland, 2017
//-----------------------------------------------------------------------------

#include "allscale/api/user/data/adaptive_grid.h"
#include "allscale/api/user/algorithm/pfor.h"
#include "allscale/api/user/algorithm/stencil.h"
#include "allscale/api/core/io.h"
#include "allscale/utils/assert.h"
#include "../include/debugging.h"
#include "../include/geometry.h"
#include "../include/amdados_utils.h"
#include "../include/matrix.h"
#include "../include/configuration.h"
#include "../include/cholesky.h"
#include "../include/lu.h"
#include "../include/kalman_filter.h"
#include "../include/demo_average_profile.h"

// There are two methods to implement multi-scaling.
#define MY_MULTISCALE_METHOD 2
#if (MY_MULTISCALE_METHOD != 1) && (MY_MULTISCALE_METHOD != 2)
#error wrong MY_MULTISCALE_METHOD macro value
#endif

namespace amdados {

using ::allscale::api::user::algorithm::pfor;
using ::allscale::api::user::data::Grid;
using ::allscale::api::user::data::GridPoint;
using ::allscale::api::user::data::Direction;

// amdados_utils.cpp:
point2d_t GetGridSize(const Configuration & conf);

// scenario_sensors.cpp:
void LoadSensorLocations(const Configuration   & conf,
                         Grid<point_array_t,2> & sensors);
void LoadSensorMeasurements(const Configuration         & conf,
                            const Grid<point_array_t,2> & sensors,
                            Grid<Matrix,2>              & observations);

namespace {

const int NSIDES = 4;             // number of sides any subdomain has


/**
 * Structure keeps information about 4-side boundary of a subdomain
 * (Up, Down, Left, Right).
 */
struct Boundary
{
    double_array_t myself; // temporary storage for this subdomain boundary
    double_array_t remote; // temporary storage for remote boundary values

    double rel_diff;       // relative difference across in-flow borders
    bool   inflow[NSIDES]; // true, if flow is coming in along a side
    bool   outer[NSIDES];  // true, if side belongs to domain's outer boundary
};

typedef std::pair<double,double> flow_t;    // flow components (flow_x, flow_y)



//=============================================================================
// Variables and data associated with a sub-domain.
//=============================================================================
struct SubdomainContext
{
    Matrix        field;        // sub-domain represented as a matrix
    Boundary      boundaries;   // sub-domain boundaries

    KalmanFilter  Kalman;       // Kalman filter
    Matrix        B;            // inverse model matrix

    Matrix        P;            // process model covariance
    Matrix        Q;            // process noise covariance
    Matrix        H;            // observation matrix
    Matrix        R;            // observation noise covariance
    Vector        z;            // observation vector

    point_array_t   sensors;    // sensor locations at the finest resolution
    LUdecomposition LU;         // used for state propagation without sensors
    Matrix          tmp_field;  // used for state propagation without sensors

    point2d_t     idx;          // subdomain's position on the grid
    size_t        Nt;           // number of time integration steps
    size_t        Nsubiter;     // number of sub-iterations
    size_t        Nsensors;     // convenience variable = sensors.size()
    flow_t        flow;         // current flow vector (vel_x, vel_y)

    SubdomainContext()
        : field(), boundaries()
        , Kalman(), B()
        , P(), Q(), H(), R(), z()
        , sensors(), LU(), tmp_field()
        , idx(-1,-1), Nt(0), Nsubiter(0), Nsensors(0), flow(0.0, 0.0)
    {}
};

// The whole domain where instead of grid cells we place sub-domain data.
using context_domain_t = ::allscale::api::user::data::Grid<SubdomainContext,2>;

/**
 * Function converts 2D point to a flat 1D index for extended (!!!) subdomain.
 * Index layout ('y' is faster than 'x') matches to row-major Matrix class.
 */
inline int sub2ind(int x, int y, const size2d_t & layer_size)
{
#ifndef NDEBUG
    if (!((static_cast<size_t>(x) < static_cast<size_t>(layer_size.x + 2)) &&
          (static_cast<size_t>(y) < static_cast<size_t>(layer_size.y + 2))))
        assert_true(0);
#endif
    return (x * static_cast<int>(layer_size.y + 2) + y);
}

/**
 * Function returns "true" if the active layer and the field specified
 * have the matching sizes.
 */
inline bool CheckSizes(const subdomain_t & cell, const Matrix & field)
{
    // Mind the extended subdomain: one extra point layer on either side.
    const size2d_t sz = const_cast<subdomain_t&>(cell).getActiveLayerSize();
    return ((field.NRows() == sz.x + 2) && (field.NCols() == sz.y + 2));
}

#if MY_MULTISCALE_METHOD == 1
/**
 * Function copies the peer subdomain boundary (bin) to the current subdomain
 * boundary (bout) rescaling the array of boundary values accordingly. Three
 * situations are possible: (1) both boundaries have the same size; (2) this
 * boundary has twice less points than the other one; (3) this boundary has
 * twice more points then the other one.
 * While doing downscaling, we apply the following anti-aliasing filter:
 * [1 2 2 1]*(1/6). While doing upscaling, the end point values are copied
 * as is, but the internal input points are mapped between successive
 * couples of the output points. Then, the values at the output points are
 * linearly interpolated using the mapped positions.
 */
void AdjustBoundary(double_array_t & bout, const double_array_t & bin, long N)
{
    if (bin.size() == size_t(N)) {          // same size
        bout = bin;
    } else if (bin.size() == 2*size_t(N)) { // down-scaling by factor 2
        bout.resize(size_t(N));
        const double scale = 1.0/6.0;
        bout[0] = scale * (bin[0] + 2*(bin[0] + bin[1]) + bin[2]);
        for (long i = 1; i < N - 1; ++i) {
            long q = 2*i;
            bout[i] = scale * (bin[q-1] + 2*(bin[q] + bin[q+1]) + bin[q+2]);
        }
        long q = 2*(N-1);
        bout[N-1] = scale * (bin[q-1] + 2*(bin[q] + bin[q+1]) + bin[q+1]);
    } else if (2*bin.size() == size_t(N)) { // up-scaling by factor 2
        bout.resize(size_t(N));
        bout[0] = bin.front();
        bout[N-1] = bin.back();
        for (long i = 1; i < N - 1; ++i) {
            long q = (i-1)/2;
            bout[i] = bin[q] + (bin[q+1] - bin[q]) * (0.5*i - 0.25 - q);
        }
    } else {
        assert_true(false);
    }
}
#endif  // MY_MULTISCALE_METHOD

/**
 * Function computes: z = H * observations(t). Since H is a simple 0/1 matrix
 * that just picks up the observations at sensor locations, instead of
 * matrix-vector multiplication we get the observations directly.
 */
void GetObservations(Vector & z, const Matrix & observations, int timestep,
                     const Matrix & H, const point_array_t & sensors,
                     const size2d_t & layer_size)
{
    const int n = observations.NCols();
    assert_eq(z.Size(), n);
    for (int i = 0; i < n; ++i) { z(i) = observations(timestep, i); }

    (void) H; (void) sensors; (void) layer_size;
#ifdef AMDADOS_DEBUGGING
    #warning "Some extra validity test"
    // Mind the extended subdomain: one extra point layer on either side.
    assert_true(H.NCols() == (layer_size.x + 2) * (layer_size.y + 2));
    Matrix subfield(layer_size.x + 2, layer_size.y + 2);
    for (int i = 0; i < static_cast<int>(sensors.size()); ++i) {
        subfield(sensors[i].x + 1, sensors[i].y + 1) =
            observations(timestep, i);
    }
    Vector _z(n);
    MatVecMult(_z, H, subfield);    // _z = H * observations(t)
    assert_true(std::equal(_z.begin(), _z.end(), z.begin(),  z.end()));
#endif
}

/**
 * Function applies Dirichlet zero boundary condition at the outer border
 * of the domain.
 */
void ApplyBoundaryCondition(domain_t & state, const point2d_t & idx)
{
    subdomain_t &  subdom = state[idx];
    const size2d_t subdom_size = subdom.getActiveLayerSize();

    const long Nx = state.size().x, Sx = subdom_size.x;
    const long Ny = state.size().y, Sy = subdom_size.y;

    // Set the leftmost and rightmost.
    if (idx.x == 0)      subdom.setBoundary(Direction::Left,  double_array_t(Sy, 0.0));
    if (idx.x == Nx - 1) subdom.setBoundary(Direction::Right, double_array_t(Sy, 0.0));

    // Set the bottommost and topmost.
    if (idx.y == 0)      subdom.setBoundary(Direction::Down, double_array_t(Sx, 0.0));
    if (idx.y == Ny - 1) subdom.setBoundary(Direction::Up,   double_array_t(Sx, 0.0));
}

/**
 * Function computes the initial process model covariance matrix P
 * based on exponential distance.
 */
void InitialCovar(const Configuration & conf, Matrix & P)
{
    // Here we express correlation distances in logical coordinates
    // of nodal points.
    const double variance = conf.asDouble("model_ini_var");
    const double covar_radius = conf.asDouble("model_ini_covar_radius");
    const double sigma_x = std::max(covar_radius, 1.0);
    const double sigma_y = std::max(covar_radius, 1.0);
    const int Rx = Round(std::ceil(4.0 * sigma_x));
    const int Ry = Round(std::ceil(4.0 * sigma_y));
    const int Sx = conf.asInt("subdomain_x");
    const int Sy = conf.asInt("subdomain_y");
    const size2d_t layer_size(Sx, Sy);      // size at the finest resolution

    assert_true(P.IsSquare());
    assert_true(P.NRows() == (Sx + 2) * (Sy + 2));

    // Mind the extended subdomain: one extra point layer on either side.
    Fill(P, 0.0);
    for (int u = 0; u < Sx + 2; ++u) {
    for (int v = 0; v < Sy + 2; ++v) {
        int i = sub2ind(u, v, layer_size);
        double dx = 0.0, dy = 0.0;
        for (int x = u-Rx; x <= u+Rx; ++x) { if ((0 <= x) && (x < Sx + 2)) {
        for (int y = v-Ry; y <= v+Ry; ++y) { if ((0 <= y) && (y < Sy + 2)) {
            int j = sub2ind(x, y, layer_size);
            if (i <= j) {
                dx = (u - x) / sigma_x;
                dy = (v - y) / sigma_y;
                P(i,j) = P(j,i) = variance * std::exp(-0.5 * (dx*dx + dy*dy));
            }
        }}}}
    }}
}

/**
 * Function computes the process model noise covariance matrix.
 */
void ComputeQ(const Configuration & conf, Matrix & Q)
{
    std::uniform_real_distribution<double> distrib;
    std::mt19937_64 gen(RandomSeed());
    const double model_noise_Q = conf.asDouble("model_noise_Q");

    assert_true(Q.IsSquare());
    Fill(Q, 0.0);
    for (int k = 0; k < Q.NRows(); ++k) {
        Q(k,k) = 1.0 + model_noise_Q * distrib(gen);    // always >= 1
    }
}

/**
 * Function computes the measurement noise covariance matrix.
 */
void ComputeR(const Configuration & conf, Matrix & R)
{
    std::uniform_real_distribution<double> distrib;
    std::mt19937_64 gen(RandomSeed());
    const double model_noise_R = conf.asDouble("model_noise_R");

    assert_true(R.IsSquare());
    Fill(R, 0.0);
    for (int k = 0; k < R.NRows(); ++k) {
        R(k,k) = 1.0 + model_noise_R * distrib(gen);    // always >= 1
    }
}

/**
 * Function initializes the observation matrix H of size:
 * (number of sensors in subdomain) x (number of nodal points in subdomain).
 */
void ComputeH(const point_array_t & sensors, const size2d_t & layer_size,
              Matrix & H)
{
    if (sensors.empty()) {
        H.Clear();
        return;
    }
    // Mind the extended subdomain: one extra point layer on either side.
    assert_true(H.NRows() == static_cast<int>(sensors.size()));
    assert_true(H.NCols() == (layer_size.x + 2) * (layer_size.y + 2));
    Fill(H, 0.0);
    for (size_t k = 0; k < sensors.size(); ++k) {
        int x = sensors[k].x;
        int y = sensors[k].y;
        H(static_cast<int>(k), sub2ind(x + 1, y + 1, layer_size)) = 1.0;
    }
}

/**
 * Function computes flow components given a discrete time.
 * \return a pair of flow components (flow_x, flow_y).
 */
flow_t Flow(const Configuration & conf, const size_t discrete_time)
{
    const double max_vx = conf.asDouble("flow_model_max_vx");
    const double max_vy = conf.asDouble("flow_model_max_vy");
    const double t = static_cast<double>(discrete_time) / conf.asDouble("Nt");
    return flow_t( -max_vx * std::sin(0.1 * t - M_PI),
                   -max_vy * std::sin(0.2 * t - M_PI) );
}

/**
 * Function initializes inverse matrix of implicit Euler time-integrator:
 * B * x_{t+1} = x_{t}, where B = A^{-1} is the matrix returned by this
 * function. The matrix must be inverted while iterating forward in time:
 * x_{t+1} = A * x_{t}.
 * Note, the matrix we generate here is acting on a subdomain.
 * Note, the model matrix B is supposed to be a sparse one. For now, since we
 * do not have a fast utility for sparse matrix inversion, we define B as
 * a dense one with many zeros.
 */
void InverseModelMatrix(Matrix & B, const Configuration & conf,
                        const flow_t & flow, const size2d_t & layer_size,
                        unsigned resolution, int dt_divisor = 0)
{
    const long Sx = layer_size.x;
    const long Sy = layer_size.y;

    assert_true((B.NRows() == B.NCols()) && (B.NCols() == (Sx + 2)*(Sy + 2)));

    // Important: scale the space steps according to resolution.
    const double resol_ratio =
        (resolution == LayerFine) ? 1.0 : conf.asDouble("resolution_ratio");

    const double D  = conf.asDouble("diffusion_coef");
    const double dx = conf.asDouble("dx") * resol_ratio;
    const double dy = conf.asDouble("dy") * resol_ratio;
    const double dt = conf.asDouble("dt")/((dt_divisor > 0) ? dt_divisor : 1);

    const double rho_x = D * dt / std::pow(dx,2);
    const double rho_y = D * dt / std::pow(dy,2);

    const double v0x = 2.0 * dx / dt;
    const double v0y = 2.0 * dy / dt;

    const double vx = flow.first  / v0x;
    const double vy = flow.second / v0y;

    // The internal and the boundary points of extended subdomain are treated
    // differently. The border values are passed through as is (B(i,i) = 1).
    // Mind the extended subdomain: one extra point layer on either side.
    MakeIdentityMatrix(B);
    for (int x = 1; x <= Sx; ++x) {
    for (int y = 1; y <= Sy; ++y) {
        int i = sub2ind(x, y, layer_size);
        B(i,i) = 1.0 + 2*(rho_x + rho_y);
        B(i,sub2ind(x-1, y, layer_size)) = - vx - rho_x;
        B(i,sub2ind(x+1, y, layer_size)) = + vx - rho_x;
        B(i,sub2ind(x, y-1, layer_size)) = - vy - rho_y;
        B(i,sub2ind(x, y+1, layer_size)) = + vy - rho_y;
    }}
}

/**
 * Function copies an Allscale subdomain to the matrix. The output matrix
 * represents so called "extended subdomain" where one extra point layer on
 * either side is added by copying values from the peer subdomains' boundaries.
 * When a subdomain is located at the outer boundary of the whole domain,
 * we initialize the extended points in a way that provides zero boundary
 * condition on the density derivative along the normal: du/dn = 0. For example,
 * at the left boundary we set (see the code): field(0,:) = field(2,:);
 * Here field(0,:) addresses the points outside the domain (because this is an
 * extended subdomain) and field(1,:) addresses the points on the global outer
 * boundary. Derivative at the left outer boundary reads:
            d(field(1,y))/dx = (field(2,y) - field(0,y))/2 = 0,
 * according to above condition.
 */
void MatrixFromAllscale(Matrix & field,
                        const domain_t & dom, const point2d_t & idx)
{
    const unsigned layer_no = dom[idx].getActiveLayer();
    const long Nx = dom.size().x;
    const long Ny = dom.size().y;
    const long Sx = const_cast<subdomain_t&>(dom[idx]).getActiveLayerSize().x;
    const long Sy = const_cast<subdomain_t&>(dom[idx]).getActiveLayerSize().y;

    // Copy the internal points of a subdomain to the (internal part of) output
    // field. Mind the extended subdomain: an extra point layer on either side.
    assert_true(CheckSizes(dom[idx], field));
    dom[idx].forAllActiveNodes([&](const point2d_t & pos, const double & val) {
        field(pos.x + 1, pos.y + 1) = val;
    });

    double_array_t boundary;    // placeholder of boundary points

    // Set up left-most points from the right boundary of the left peer.
    if (idx.x > 0) {
#if MY_MULTISCALE_METHOD == 1
        AdjustBoundary(boundary, dom[{idx.x-1, idx.y}].getBoundary(Direction::Right), Sy);
#else // method == 2
        boundary = dom[{idx.x-1, idx.y}].data.getBoundary(layer_no, Direction::Right);
#endif
        assert_true(boundary.size() == size_t(Sy));
        for (int y = 0; y < Sy; ++y) field(0, y+1) = boundary[y];
    } else {
        for (int y = 0; y < Sy; ++y) field(0, y+1) = field(2, y+1);
    }

    // Set up right-most points from the left boundary of the right peer.
    if (idx.x+1 < Nx) {
#if MY_MULTISCALE_METHOD == 1
        AdjustBoundary(boundary, dom[{idx.x+1, idx.y}].getBoundary(Direction::Left), Sy);
#else // method == 2
        boundary = dom[{idx.x+1, idx.y}].data.getBoundary(layer_no, Direction::Left);
#endif
        assert_true(boundary.size() == size_t(Sy));
        for (int y = 0; y < Sy; ++y) field(Sx+1, y+1) = boundary[y];
    } else {
        for (int y = 0; y < Sy; ++y) field(Sx+1, y+1) = field(Sx-1, y+1);
    }

    // Set up bottom-most points from the top boundary of the bottom peer.
    if (idx.y > 0) {
#if MY_MULTISCALE_METHOD == 1
        AdjustBoundary(boundary, dom[{idx.x, idx.y-1}].getBoundary(Direction::Up), Sx);
#else // method == 2
        boundary = dom[{idx.x, idx.y-1}].data.getBoundary(layer_no, Direction::Up);
#endif
        assert_true(boundary.size() == size_t(Sx));
        for (int x = 0; x < Sx; ++x) field(x+1, 0) = boundary[x];
    } else {
        for (int x = 0; x < Sx; ++x) field(x+1, 0) = field(x+1, 2);
    }

    // Set up top-most points from the bottom boundary of the top peer.
    if (idx.y+1 < Ny) {
#if MY_MULTISCALE_METHOD == 1
        AdjustBoundary(boundary, dom[{idx.x, idx.y+1}].getBoundary(Direction::Down), Sx);
#else // method == 2
        boundary = dom[{idx.x, idx.y+1}].data.getBoundary(layer_no, Direction::Down);
#endif
        assert_true(boundary.size() == size_t(Sx));
        for (int x = 0; x < Sx; ++x) field(x+1, Sy+1) = boundary[x];
    } else {
        for (int x = 0; x < Sx; ++x) field(x+1, Sy+1) = field(x+1, Sy-1);
    }

    // The corner points are not used in finite-difference scheme applied to
    // internal subdomain points, however, Kalman filter uses the entire
    // subdomain field (as currently implemented but could be easily avoided).
    // For the latter reason, we have to assign some feasible values to the
    // corner points. Note, since we operate on extended subdomains, their
    // corners belong to unreachable diagonal peers.
    field(0,0)       = (field(1,0)     + field(1,1)   + field(0,1)    ) / 3.0;
    field(0,Sy+1)    = (field(1,Sy+1)  + field(1,Sy)  + field(0,Sy)   ) / 3.0;
    field(Sx+1,0)    = (field(Sx,0)    + field(Sx,1)  + field(Sx+1,1) ) / 3.0;
    field(Sx+1,Sy+1) = (field(Sx,Sy+1) + field(Sx,Sy) + field(Sx+1,Sy)) / 3.0;
}

/**
 * Function copies a matrix, which represents an extended subdomain,
 * to Allscale subdomain structure.
 */
void AllscaleFromMatrix(subdomain_t & cell, const Matrix & field)
{
    // Mind the extended subdomain: one extra point layer on either side.
    assert_true(CheckSizes(cell, field));
    cell.forAllActiveNodes([&](const point2d_t & pos, double & val) {
        val = field(pos.x + 1, pos.y + 1);
    });
}

/**
 * Function is invoked for each sub-domain, which contains at least one sensor,
 * during the time integration. For such a subdomain the Kalman filter governs
 * the simulation by pulling it towards the observed ground-truth.
 */
const subdomain_t & SubdomainRoutineKalman(
                            const Configuration & conf,
                            const point_array_t & sensors,
                            const Matrix        & observations,
                            const bool            external,
                            const size_t          timestamp,
                            const domain_t      & curr_state,
                            domain_t            & next_state,
                            SubdomainContext    & ctx)
{
    const unsigned resolution = static_cast<unsigned>(LayerFine);
    assert_true(&curr_state != &next_state);
    assert_true(curr_state.size() == next_state.size());

    // Index (position) of the current subdomain.
    const point2d_t idx = ctx.idx;

    // Important: synchronize active layers, otherwise when we exchange data
    // at the borders of neighbour subdomains the size mismatch can happen.
    assert_true(curr_state[idx].getActiveLayer() == resolution);
    next_state[idx].setActiveLayer(resolution);
    const size2d_t layer_size =
        const_cast<subdomain_t&>(curr_state[idx]).getActiveLayerSize();

    // Get the discrete time (index of iteration) in the range [0..Nt) and
    // the index of sub-iteration in the range [0..Nsubiter).
    assert_true(timestamp < ctx.Nt * ctx.Nsubiter);
    const size_t t_discrete = timestamp / ctx.Nsubiter;
    const size_t sub_iter   = timestamp % ctx.Nsubiter;

#ifdef AMDADOS_DEBUGGING    // printing progress
    if ((idx == point2d_t(0,0)) && (sub_iter == 0)) {
        if (t_discrete == 0) std::cout << "Nt: " << ctx.Nt << std::endl;
        std::cout << "\rtime: " << t_discrete << std::flush;
        if (t_discrete + 1 == ctx.Nt) std::cout << std::endl << std::flush;
    }
#endif

    // Compute flow velocity vector.
    ctx.flow = Flow(conf, t_discrete);

    // Copy state field into the matrix object.
    MatrixFromAllscale(ctx.field, curr_state, idx);

    // At the beginning of a regular iteration (i.e. at the first
    // sub-iteration) do: (1) get the new observations; (2) obtain new noise
    // covariance matrices; (3) compute the prior state estimation.
    if (sub_iter == 0) {
        // Get the current sensor measurements.
        GetObservations(ctx.z, observations, t_discrete,
                        ctx.H, sensors, layer_size);

        // Covariance matrices can change over time.
        ComputeQ(conf, ctx.Q);
        ComputeR(conf, ctx.R);

        // Prior estimation.
        InverseModelMatrix(ctx.B, conf, ctx.flow, layer_size, resolution);
        ctx.Kalman.PropagateStateInverse(ctx.field, ctx.P, ctx.B, ctx.Q);
    }

    // Filtering by Kalman filter.
    ctx.Kalman.SolveFilter(ctx.field, ctx.P, ctx.H, ctx.R, ctx.z);

    // Put new estimation back to the Allscale state field.
    AllscaleFromMatrix(next_state[idx], ctx.field);

    // Ensure boundary conditions on the outer border.
    if (external) {
        ApplyBoundaryCondition(next_state, idx);
    }

    // Ensure non-negative (physically plausible) density.
    next_state[idx].forAllActiveNodes([](double & v){ if (v < 0.0) v = 0.0; });

#if MY_MULTISCALE_METHOD == 2
    // Make up the coarse layer (so the peer subdomains can use either
    // fine or low resolution one), then go back to the default resolution.
    next_state[idx].coarsen([](const double & elem) { return elem; });
    next_state[idx].setActiveLayer(resolution);
#endif

    return next_state[idx];
}

/**
 * Function is invoked for each sub-domain without sensors therein
 * during the time integration.
 */
const subdomain_t & SubdomainRoutineNoSensors(
                            const Configuration & conf,
                            const bool            external,
                            const size_t          timestamp,
                            const domain_t      & curr_state,
                            domain_t            & next_state,
                            SubdomainContext    & ctx)
{
    const unsigned resolution = static_cast<unsigned>(LayerLow);
    assert_true(&curr_state != &next_state);
    assert_true(curr_state.size() == next_state.size());

    // Index (position) of the current subdomain.
    const point2d_t idx = ctx.idx;

    // Important: synchronize active layers, otherwise when we exchange data
    // at the borders of neighbour subdomains the size mismatch can happen.
    assert_true(curr_state[idx].getActiveLayer() == resolution);
    next_state[idx].setActiveLayer(resolution);
    const size2d_t layer_size =
        const_cast<subdomain_t&>(curr_state[idx]).getActiveLayerSize();

    // Get the discrete time (index of iteration) in the range [0..Nt) and
    // the index of sub-iteration in the range [0..Nsubiter).
    assert_true(timestamp < ctx.Nt * ctx.Nsubiter);
    const size_t t_discrete = timestamp / ctx.Nsubiter;
    const size_t sub_iter   = timestamp % ctx.Nsubiter;  (void) sub_iter;

#ifdef AMDADOS_DEBUGGING    // printing progress
    if ((idx == point2d_t(0,0)) && (sub_iter == 0)) {
        if (t_discrete == 0) std::cout << "Nt: " << ctx.Nt << std::endl;
        std::cout << "\rtime: " << t_discrete << std::flush;
        if (t_discrete + 1 == ctx.Nt) std::cout << std::endl << std::flush;
    }
#endif

    // Compute flow velocity vector.
    ctx.flow = Flow(conf, t_discrete);

    // Copy state field into the matrix object.
    MatrixFromAllscale(ctx.field, curr_state, idx);

    // Prior estimation.
    InverseModelMatrix(ctx.B, conf, ctx.flow, layer_size,
                       resolution, ctx.Nsubiter);
    ctx.tmp_field = ctx.field;              // copy state into a temporary one
    ctx.LU.Init(ctx.B);                     // decompose: B = L*U
    ctx.LU.Solve(ctx.field, ctx.tmp_field); // new_field = B^{-1}*old_field

    // Put the estimation back to the Allscale state field.
    AllscaleFromMatrix(next_state[idx], ctx.field);

    // Ensure boundary conditions on the outer border.
    if (external) {
        ApplyBoundaryCondition(next_state, idx);
    }

    // Ensure non-negative (physically plausible) density.
    next_state[idx].forAllActiveNodes([](double & v){ if (v < 0.0) v = 0.0; });

#if MY_MULTISCALE_METHOD == 2
    // Make up the fine layer (so the peer subdomains can use either
    // fine or low resolution one), then go back to the default resolution.
    next_state[idx].refine([](const double & elem) { return elem; });
    next_state[idx].setActiveLayer(resolution);
#endif

    return next_state[idx];
}

} // anonymous namespace

/**
 * Using model matrix A, the function integrates advection-diffusion equation
 * forward in time inside individual subdomains and records all the solutions
 * as the state fields. Sub-iterations are applied in order to make the
 * global solution seam-less along subdomain boundaries. On top of that, the
 * Kalman filters (separate filter in each subdomain) drive the solution
 * towards the observations at sensor locations (data assimilation).
 */
void RunDataAssimilation(const Configuration         & conf,
                         const Grid<point_array_t,2> & sensors,
                         const Grid<Matrix,2>        & observations)
{
    using ::allscale::api::core::FileIOManager;
    using ::allscale::api::core::Entry;
    using ::allscale::api::core::Mode;

    const point2d_t GridSize = GetGridSize(conf);   // size in subdomains
    const size_t    Nt = conf.asUInt("Nt");
    const size_t    Nsubiter = conf.asUInt("num_sub_iter");
    const size_t    Nwrite = std::min(Nt, conf.asUInt("write_num_fields"));

    context_domain_t contexts(GridSize);    // variables of each sub-domain
    domain_t         temp_field(GridSize);  // grid if sub-domains
    domain_t         state_field(GridSize); // grid if sub-domains

    // Initialize the observation and model covariance matrices.
    pfor(point2d_t(0,0), GridSize, [&,Nt,Nsubiter,conf](const point2d_t & idx) {
        // Zero field at the beginning for all the resolutions.
        static_assert(LayerFine <= LayerLow, "");
        for (int layer = LayerFine; layer <= LayerLow; ++layer) {
            state_field[idx].setActiveLayer(layer);
             temp_field[idx].setActiveLayer(layer);
            state_field[idx].forAllActiveNodes([](double & v) { v = 0.0; });
             temp_field[idx].forAllActiveNodes([](double & v) { v = 0.0; });
            ApplyBoundaryCondition(state_field, idx);
            ApplyBoundaryCondition( temp_field, idx);
        }

        // If there is at least one sensor in a subdomain, then we operate at
        // the fine resolution, otherwise at the low resolution.
        const int Nsensors = static_cast<int>(sensors[idx].size());
        if (Nsensors > 0) {
            state_field[idx].setActiveLayer(LayerFine);
             temp_field[idx].setActiveLayer(LayerFine);
        } else {
            state_field[idx].setActiveLayer(LayerLow);
             temp_field[idx].setActiveLayer(LayerLow);
        }

        const size2d_t layer_size = state_field[idx].getActiveLayerSize();
        const int Sx = static_cast<int>(layer_size.x);
        const int Sy = static_cast<int>(layer_size.y);
        const int sub_prob_size = (Sx + 2) * (Sy + 2);

        // Note, we initialize the Kalman filter matrices only in the
        // presence of sensor(s), otherwise they are useless. Also,
        // mind the extended subdomain: one extra point layer on either side.
        SubdomainContext & ctx = contexts[idx];
        ctx.field.Resize(Sx + 2, Sy + 2);
        ctx.B.Resize(sub_prob_size, sub_prob_size);
        if (Nsensors > 0) {
            ctx.P.Resize(sub_prob_size, sub_prob_size);
            ctx.Q.Resize(sub_prob_size, sub_prob_size);
            ctx.H.Resize(Nsensors, sub_prob_size);
            ctx.R.Resize(Nsensors, Nsensors);
            ctx.z.Resize(Nsensors);
            ctx.sensors = sensors[idx];
            ComputeH(sensors[idx], layer_size, ctx.H);
            InitialCovar(conf, ctx.P);
        }
        ctx.idx = idx;
        ctx.Nt = Nt;
        ctx.Nsubiter = Nsubiter;
        ctx.Nsensors = sensors[idx].size();
    });

    // Open file manager and the output file for writing.
    std::string filename = MakeFileName(conf, "field");
    FileIOManager & file_manager = FileIOManager::getInstance();
    Entry stream_entry = file_manager.createEntry(filename, Mode::Binary);
    auto out_stream = file_manager.openOutputStream(stream_entry);

    // Time integration forward in time. We want to make Nt (normal) iterations
    // and Nsubiter sub-iterations within each (normal) iteration.
    ::allscale::api::user::algorithm::stencil<allscale::api::user::algorithm::implementation::coarse_grained_iterative>(
        state_field, Nt * Nsubiter,
        // Process the internal subdomains.
        [&,conf](time_t t, const point2d_t & idx, const domain_t & state)
        -> const subdomain_t &  // cell is not copy-constructible, so '&'
        {
            // define requirements
            allscale::api::core::sema::needs_write_access_on(contexts[idx]);
            allscale::api::core::sema::needs_read_access_on(sensors[idx]);
            allscale::api::core::sema::needs_read_access_on(observations[idx]);

            // TODO: add state dependencies to neighbors
            allscale::api::core::sema::needs_read_access_on(state[idx]);

            assert_true(t >= 0);
            if (contexts[idx].Nsensors > 0) {
                return SubdomainRoutineKalman(conf, sensors[idx],
                            observations[idx], false, size_t(t),
                            state, temp_field, contexts[idx]);
            } else {
                return SubdomainRoutineNoSensors(conf, false, size_t(t),
                            state, temp_field, contexts[idx]);
            }
        },
        // Process the external subdomains.
        [&,conf](time_t t, const point2d_t & idx, const domain_t & state)
        -> const subdomain_t &  // cell is not copy-constructible, so '&'
        {
            // define requirements
            allscale::api::core::sema::needs_write_access_on(contexts[idx]);

            // TODO: add state dependencies to neighbors
            allscale::api::core::sema::needs_read_access_on(state[idx]);

            if (contexts[idx].Nsensors > 0) {
                return SubdomainRoutineKalman(conf, sensors[idx],
                            observations[idx], true, size_t(t),
                            state, temp_field, contexts[idx]);
            } else {
                return SubdomainRoutineNoSensors(conf, true, size_t(t),
                            state, temp_field, contexts[idx]);
            }
        },
        // Monitoring.
        ::allscale::api::user::algorithm::observer(
            // Time filter: choose time-slices evenly distributed on time axis.
            [=](time_t t) {
                // Filter out the first sub-iteration, skip the others.
                if ((t % time_t(Nsubiter)) != 0) return false;
                t /= time_t(Nsubiter);
                return ((((Nwrite-1)*(t-1))/(Nt-1) != ((Nwrite-1)*t)/(Nt-1)));
            },
            // Space filter: no specific points.
            [](const point2d_t &) { return true; },
            // Append a full field to the file of simulation results.
<<<<<<< HEAD
            [&,Nsubiter](time_t t, const point2d_t & idx, const subdomain_t & cell) {
=======
            [&,Nsubiter](__attribute__((unused)) time_t t, __attribute__((unused)) const point2d_t & idx, __attribute__((unused)) const subdomain_t & cell) {
>>>>>>> 0718df7d
//                t /= time_t(Nsubiter);
//                // Important: we save field at the finest resolution.
//                subdomain_t temp;
//                temp = cell;
//                while (temp.getActiveLayer() != LayerFine) {
//                    temp.refine([](const double & elem) { return elem; });
//                }
//                const size2d_t finest_layer_size = temp.getActiveLayerSize();
//                // Write the subdomain into file.
//                temp.forAllActiveNodes([&](const point2d_t & loc, double val) {
//                    point2d_t glo = Sub2Glo(loc, idx, finest_layer_size);
//                    out_stream.atomic([=](auto & file) {
//                        file.write(static_cast<float>(t));
//                        file.write(static_cast<float>(glo.x));
//                        file.write(static_cast<float>(glo.y));
//                        file.write(static_cast<float>(val));
//                    });
//                });
            }
        )
    );
    file_manager.close(out_stream);
    MY_INFO("%s", "\n\n")
}

/**
 * Function initializes dependent parameters given the primary ones
 * specified by user.
 */
void InitDependentParams(Configuration & conf)
{
    // Get resolution at the finest level by creating a temporary subdomain.
    subdomain_t temp;
    temp.setActiveLayer(LayerFine);
    const size2d_t fine_size = temp.getActiveLayerSize();
    const int Sx = static_cast<int>(fine_size.x);   // subdomain size x
    const int Sy = static_cast<int>(fine_size.y);   // subdomain size y

    // Compute the size ratio between fine and low resolution layers.
    // Same ratio is expected in both dimensions.
    temp.setActiveLayer(LayerLow);
    const size2d_t low_size = temp.getActiveLayerSize();
    assert_true(fine_size.x * low_size.y == fine_size.y * low_size.x);
    conf.SetDouble("resolution_ratio", static_cast<double>(fine_size.x) /
                                       static_cast<double>( low_size.x));

    // Check some global constants.
    static_assert((0 <= Direction::Up   ) && (Direction::Up    < NSIDES), "");
    static_assert((0 <= Direction::Down ) && (Direction::Down  < NSIDES), "");
    static_assert((0 <= Direction::Left ) && (Direction::Left  < NSIDES), "");
    static_assert((0 <= Direction::Right) && (Direction::Right < NSIDES), "");
    assert_true((Sx >= 3) && (Sy >= 3)) << "subdomain must be at least 3x3";

    // Ensure integer values for certain parameters.
    assert_true(conf.IsInteger("num_subdomains_x"));
    assert_true(conf.IsInteger("num_subdomains_y"));
    assert_true(conf.IsInteger("subdomain_x"));
    assert_true(conf.IsInteger("subdomain_y"));
    assert_true(conf.IsInteger("integration_nsteps"));

    // Check the subdomain size: hard-coded value must match the parameter.
    assert_true(conf.asInt("subdomain_x") == Sx)
                        << "subdomain_x mismatch" << std::endl;
    assert_true(conf.asInt("subdomain_y") == Sy)
                        << "subdomain_y mismatch" << std::endl;

    const point2d_t grid_size = GetGridSize(conf);
    const int nx = grid_size.x * Sx;                // global X-size
    const int ny = grid_size.y * Sy;                // global Y-size

    const double D = conf.asDouble("diffusion_coef");
    assert_true(D > 0.0);

    conf.SetInt("global_problem_size", nx * ny);
    const double dx = conf.asDouble("domain_size_x") / (nx - 1);
    const double dy = conf.asDouble("domain_size_y") / (ny - 1);
    assert_true((dx > 0) && (dy > 0));
    conf.SetDouble("dx", dx);
    conf.SetDouble("dy", dy);

    // Deduce the optimal time step from the stability criteria.
    const double dt_base = conf.asDouble("integration_period") /
                           conf.asDouble("integration_nsteps");
    const double max_vx = conf.asDouble("flow_model_max_vx");
    const double max_vy = conf.asDouble("flow_model_max_vy");
    const double dt = std::min(dt_base,
                        std::min( std::min(dx*dx, dy*dy)/(2.0*D + TINY),
                                  1.0/(std::fabs(max_vx)/dx +
                                       std::fabs(max_vy)/dy + TINY) ));
    assert_true(dt > TINY);
    conf.SetDouble("dt", dt);
    conf.SetInt("Nt", static_cast<int>(
                        std::ceil(conf.asDouble("integration_period") / dt)));
}



/**
 * The main function of this application runs simulation with data
 * assimilation using method to handle domain subdivision.
 */
void ScenarioSimulation(const std::string & config_file)
{
    MY_INFO("%s", "***** Amdados2D application *****")
    MY_INFO("%s", "AMDADOS_DEBUGGING is enabled")

    // Read application parameters from configuration file,
    // prepare the output directory.
    Configuration conf;
    conf.ReadConfigFile(config_file);
    InitDependentParams(conf);
    conf.PrintParameters();

    // Load sensor data obtained from Python code.
    Grid<point_array_t,2> sensors(GetGridSize(conf));
    Grid<Matrix,2> observations(GetGridSize(conf));
    LoadSensorLocations(conf, sensors);
    LoadSensorMeasurements(conf, sensors, observations);

    // Run the simulation with data assimilation. Important: by this time
    // some parameters had been initialized in InitDependentParams(..), so
    // we can safely proceed to the main part of the simulation algorithm.
    MY_TIME_IT("Running the simulation with data assimilation ...")
    RunDataAssimilation(conf, sensors, observations);
}

} // namespace amdados<|MERGE_RESOLUTION|>--- conflicted
+++ resolved
@@ -792,11 +792,8 @@
             // Space filter: no specific points.
             [](const point2d_t &) { return true; },
             // Append a full field to the file of simulation results.
-<<<<<<< HEAD
             [&,Nsubiter](time_t t, const point2d_t & idx, const subdomain_t & cell) {
-=======
             [&,Nsubiter](__attribute__((unused)) time_t t, __attribute__((unused)) const point2d_t & idx, __attribute__((unused)) const subdomain_t & cell) {
->>>>>>> 0718df7d
 //                t /= time_t(Nsubiter);
 //                // Important: we save field at the finest resolution.
 //                subdomain_t temp;
